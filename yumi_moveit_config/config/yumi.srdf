<?xml version="1.0" ?>
<!--This does not replace URDF, and is not an extension of URDF.
    This is a format for representing semantic information about the robot structure.
    A URDF file must exist for this robot as well, where the joints and the links that are referenced are defined
-->
<robot name="yumi">
    <!--GROUPS: Representation of a set of joints and links. This can be useful for specifying DOF to plan for, defining arms, end effectors, etc-->
    <!--LINKS: When a link is specified, the parent joint of that link (if it exists) is automatically included-->
    <!--JOINTS: When a joint is specified, the child link of that joint (which will always exist) is automatically included-->
    <!--CHAINS: When a chain is specified, all the links along the chain (including endpoints) are included in the group. Additionally, all the joints that are parents to included links are also included. This means that joints along the chain and the parent joint of the base link are included in the group-->
    <!--SUBGROUPS: Groups can also be formed by referencing to already defined group names-->
    
    <!-- 
         -----------------------------------------------------------
          Groups for hand added in preperation for future additions
         -----------------------------------------------------------

         NOTES:
          - Need to determine how to auto calibrate hands from ROS when YuMi turned on

    -->

    <!--=================================-->
    <!---------- Movement Groups ---------->
    <!--- Programmer: Frederick Wachter --->
    <!---- First Modified: 2016-05-20 ----->
    <!--=================================-->

    <group name="full_arms">
      <group name="left_arm"/>
      <group name="full_right_arm"/>
    </group>
    <group name="both_arms">
      <group name="left_arm"/>
      <group name="right_arm"/>
    </group>
    <group name="full_right_arm">
      <group name="right_arm"/>
      <group name="right_hand"/>
    </group>

    <group name="left_arm">
      <joint name="world_joint" />
      <joint name="yumi_joint_1_l" />
      <joint name="yumi_joint_2_l" />
      <joint name="yumi_joint_7_l" />
      <joint name="yumi_joint_3_l" />
      <joint name="yumi_joint_4_l" />
      <joint name="yumi_joint_5_l" />
      <joint name="yumi_joint_6_l" />
      <joint name="yumi_link_7_l_joint" />
    </group>
    <group name="right_arm">
      <joint name="world_joint" />
      <joint name="yumi_joint_1_r" />
      <joint name="yumi_joint_2_r" />
      <joint name="yumi_joint_7_r" />
      <joint name="yumi_joint_3_r" />
      <joint name="yumi_joint_4_r" />
      <joint name="yumi_joint_5_r" />
      <joint name="yumi_joint_6_r" />
      <joint name="yumi_link_7_r_joint" />
    </group>

    <group name="right_hand">
      <joint name="gripper_r_joint_r" />
      <joint name="gripper_r_joint_l" />
    </group>

    <end_effector name="right_end_effector" parent_link="gripper_r_base" group="right_arm"/>
    <end_effector name="left_end_effector" parent_link="camera_assembly" group="left_arm"/>


    <!--==================================-->
    <!---------- End of Additions ---------->
    <!--==================================-->


    <!--===============================-->
    <!---------- Group States ----------->
    <!-- Programmer: Frederick Wachter -->
    <!--- First Modified: 2016-05-20 ---->
    <!--===============================-->

    <!--               -->
    <!-- CALC POSITION -->
    <!--               -->

    <group_state name="calc" group="full_arms">
      <joint name="yumi_joint_1_l" value="0"/>
      <joint name="yumi_joint_1_r" value="0"/>
      <joint name="yumi_joint_2_l" value="-2.2689"/>
      <joint name="yumi_joint_2_r" value="-2.2689"/>
      <joint name="yumi_joint_7_l" value="2.3562"/>
      <joint name="yumi_joint_7_r" value="-2.3562"/>
      <joint name="yumi_joint_3_l" value="0.5236"/>
      <joint name="yumi_joint_3_r" value="0.5236"/>
      <joint name="yumi_joint_4_l" value="0"/>
      <joint name="yumi_joint_4_r" value="0"/>
      <joint name="yumi_joint_5_l" value="0.6981"/>
      <joint name="yumi_joint_5_r" value="0.6981"/>
      <joint name="yumi_joint_6_l" value="0"/>
      <joint name="yumi_joint_6_r" value="0"/>
      <joint name="gripper_r_joint_l" value="0"/>
      <joint name="gripper_r_joint_r" value="0"/>
    </group_state>

    <group_state name="calc" group="both_arms">
      <joint name="yumi_joint_1_l" value="0"/>
      <joint name="yumi_joint_1_r" value="0"/>
      <joint name="yumi_joint_2_l" value="-2.2689"/>
      <joint name="yumi_joint_2_r" value="-2.2689"/>
      <joint name="yumi_joint_7_l" value="2.3562"/>
      <joint name="yumi_joint_7_r" value="-2.3562"/>
      <joint name="yumi_joint_3_l" value="0.5236"/>
      <joint name="yumi_joint_3_r" value="0.5236"/>
      <joint name="yumi_joint_4_l" value="0"/>
      <joint name="yumi_joint_4_r" value="0"/>
      <joint name="yumi_joint_5_l" value="0.6981"/>
      <joint name="yumi_joint_5_r" value="0.6981"/>
      <joint name="yumi_joint_6_l" value="0"/>
      <joint name="yumi_joint_6_r" value="0"/>
    </group_state>

    <group_state name="calc" group="full_right_arm">
      <joint name="yumi_joint_1_r" value="0"/>
      <joint name="yumi_joint_2_r" value="-2.2689"/>
      <joint name="yumi_joint_7_r" value="-2.3562"/>
      <joint name="yumi_joint_3_r" value="0.5236"/>
      <joint name="yumi_joint_4_r" value="0"/>
      <joint name="yumi_joint_5_r" value="0.6981"/>
      <joint name="yumi_joint_6_r" value="0"/>
      <joint name="gripper_r_joint_l" value="0"/>
      <joint name="gripper_r_joint_r" value="0"/>
    </group_state>

    <group_state name="calc" group="left_arm">
      <joint name="yumi_joint_1_l" value="0"/>
      <joint name="yumi_joint_2_l" value="-2.2689"/>
      <joint name="yumi_joint_7_l" value="2.3562"/>
      <joint name="yumi_joint_3_l" value="0.5236"/>
      <joint name="yumi_joint_4_l" value="0"/>
      <joint name="yumi_joint_5_l" value="0.6981"/>
      <joint name="yumi_joint_6_l" value="0"/>
    </group_state>
    <group_state name="calc" group="right_arm">
      <joint name="yumi_joint_1_r" value="0"/>
      <joint name="yumi_joint_2_r" value="-2.2689"/>
      <joint name="yumi_joint_7_r" value="-2.3562"/>
      <joint name="yumi_joint_3_r" value="0.5236"/>
      <joint name="yumi_joint_4_r" value="0"/>
      <joint name="yumi_joint_5_r" value="0.6981"/>
      <joint name="yumi_joint_6_r" value="0"/>
    </group_state>

    <!--               -->
    <!-- HOME POSITION -->
    <!--               -->

    <group_state name="home" group="full_arms">
      <joint name="yumi_joint_1_l" value="-1.2217"/>
      <joint name="yumi_joint_1_r" value="1.2217"/>
      <joint name="yumi_joint_2_l" value="-1.3963"/>
      <joint name="yumi_joint_2_r" value="-1.3963"/>
      <joint name="yumi_joint_7_l" value="1.7453"/>
      <joint name="yumi_joint_7_r" value="-1.7453"/>
      <joint name="yumi_joint_3_l" value="0.4363"/>
      <joint name="yumi_joint_3_r" value="0.4363"/>
      <joint name="yumi_joint_4_l" value="0.5236"/>
      <joint name="yumi_joint_4_r" value="-0.5236"/>
      <joint name="yumi_joint_5_l" value="0.6981"/>
      <joint name="yumi_joint_5_r" value="0.6981"/>
      <joint name="yumi_joint_6_l" value="0"/>
      <joint name="yumi_joint_6_r" value="-3.1416"/>
      <joint name="gripper_r_joint_l" value="0.025"/>
      <joint name="gripper_r_joint_r" value="0.025"/>
    </group_state>

    <group_state name="home" group="both_arms">
      <joint name="yumi_joint_1_l" value="-1.2217"/>
      <joint name="yumi_joint_1_r" value="1.2217"/>
      <joint name="yumi_joint_2_l" value="-1.3963"/>
      <joint name="yumi_joint_2_r" value="-1.3963"/>
      <joint name="yumi_joint_7_l" value="1.7453"/>
      <joint name="yumi_joint_7_r" value="-1.7453"/>
      <joint name="yumi_joint_3_l" value="0.4363"/>
      <joint name="yumi_joint_3_r" value="0.4363"/>
      <joint name="yumi_joint_4_l" value="0.5236"/>
      <joint name="yumi_joint_4_r" value="-0.5236"/>
      <joint name="yumi_joint_5_l" value="0.6981"/>
      <joint name="yumi_joint_5_r" value="0.6981"/>
      <joint name="yumi_joint_6_l" value="0"/>
      <joint name="yumi_joint_6_r" value="-3.1416"/>
    </group_state>

    <group_state name="home" group="full_right_arm">
      <joint name="yumi_joint_1_r" value="1.2217"/>
      <joint name="yumi_joint_2_r" value="-1.3963"/>
      <joint name="yumi_joint_7_r" value="-1.7453"/>
      <joint name="yumi_joint_3_r" value="0.4363"/>
      <joint name="yumi_joint_4_r" value="-0.5236"/>
      <joint name="yumi_joint_5_r" value="0.6981"/>
      <joint name="yumi_joint_6_r" value="-3.1416"/>
      <joint name="gripper_r_joint_l" value="0.025"/>
      <joint name="gripper_r_joint_r" value="0.025"/>
    </group_state>

    <group_state name="home" group="left_arm">
      <joint name="yumi_joint_1_l" value="-1.2217"/>
      <joint name="yumi_joint_2_l" value="-1.3963"/>
      <joint name="yumi_joint_7_l" value="1.7453"/>
      <joint name="yumi_joint_3_l" value="0.4363"/>
      <joint name="yumi_joint_4_l" value="0.5236"/>
      <joint name="yumi_joint_5_l" value="0.6981"/>
      <joint name="yumi_joint_6_l" value="0"/>
    </group_state>
    <group_state name="home" group="right_arm">
      <joint name="yumi_joint_1_r" value="1.2217"/>
      <joint name="yumi_joint_2_r" value="-1.3963"/>
      <joint name="yumi_joint_7_r" value="-1.7453"/>
      <joint name="yumi_joint_3_r" value="0.4363"/>
      <joint name="yumi_joint_4_r" value="-0.5236"/>
      <joint name="yumi_joint_5_r" value="0.6981"/>
      <joint name="yumi_joint_6_r" value="-3.1416"/>
    </group_state>

    <!--           -->
    <!-- Open Hand -->
    <!--           -->

    <group_state name="open_hand" group="right_hand">
      <joint name="gripper_r_joint_l" value="0.025"/>
      <joint name="gripper_r_joint_r" value="0.025"/>
    </group_state>

    <!--            -->
    <!-- Close Hand -->
    <!--            -->

    <group_state name="close_hand" group="right_hand">
      <joint name="gripper_r_joint_l" value="0"/>
      <joint name="gripper_r_joint_r" value="0"/>
    </group_state>

    <!--==================================-->
    <!---------- End of Additions ---------->
    <!--==================================-->


    <!--VIRTUAL JOINT: Purpose: this element defines a virtual joint between a robot link and an external frame of reference (considered fixed with respect to the robot)-->
    <virtual_joint name="world_joint" type="fixed" parent_frame="world" child_link="yumi_body" />
    

    <!--DISABLE COLLISIONS: By default it is assumed that any link of the robot could potentially come into collision with any other link in the robot. This tag disables collision checking between a specified pair of links. -->
<<<<<<< HEAD
=======
    <disable_collisions link1="gripper_l_base" link2="gripper_l_finger_l" reason="Adjacent" />
    <disable_collisions link1="gripper_l_base" link2="gripper_l_finger_r" reason="Adjacent" />
    <disable_collisions link1="gripper_l_base" link2="yumi_link_3_l" reason="Never" />
    <disable_collisions link1="gripper_l_base" link2="yumi_link_4_l" reason="Never" />
    <disable_collisions link1="gripper_l_base" link2="yumi_link_6_l" reason="Never" />
    <disable_collisions link1="gripper_l_base" link2="yumi_link_7_l" reason="Adjacent" />
    <disable_collisions link1="gripper_l_finger_l" link2="gripper_l_finger_r" reason="Default" />
    <disable_collisions link1="gripper_l_finger_l" link2="yumi_link_3_l" reason="Never" />
    <disable_collisions link1="gripper_l_finger_l" link2="yumi_link_4_l" reason="Never" />
    <disable_collisions link1="gripper_l_finger_l" link2="yumi_link_5_l" reason="Never" />
    <disable_collisions link1="gripper_l_finger_l" link2="yumi_link_6_l" reason="Never" />
    <disable_collisions link1="gripper_l_finger_l" link2="yumi_link_7_l" reason="Never" />
>>>>>>> ae8571b2
    <disable_collisions link1="gripper_r_base" link2="gripper_r_finger_l" reason="Adjacent" />
    <disable_collisions link1="gripper_r_base" link2="gripper_r_finger_r" reason="Adjacent" />
    <disable_collisions link1="gripper_r_base" link2="yumi_link_3_r" reason="Never" />
    <disable_collisions link1="gripper_r_base" link2="yumi_link_4_r" reason="Never" />
    <disable_collisions link1="gripper_r_base" link2="yumi_link_6_r" reason="Never" />
    <disable_collisions link1="gripper_r_base" link2="yumi_link_7_r" reason="Adjacent" />
    <disable_collisions link1="gripper_r_finger_l" link2="gripper_r_finger_r" reason="Default" />
    <disable_collisions link1="gripper_r_finger_r" link2="yumi_link_3_r" reason="Never" />
    <disable_collisions link1="gripper_r_finger_r" link2="yumi_link_4_r" reason="Never" />
    <disable_collisions link1="gripper_r_finger_r" link2="yumi_link_5_r" reason="Never" />
    <disable_collisions link1="gripper_r_finger_r" link2="yumi_link_6_r" reason="Never" />
    <disable_collisions link1="gripper_r_finger_r" link2="yumi_link_7_r" reason="Never" />
    <disable_collisions link1="yumi_body" link2="yumi_link_1_l" reason="Adjacent" />
    <disable_collisions link1="yumi_body" link2="yumi_link_1_r" reason="Adjacent" />
    <disable_collisions link1="yumi_link_1_l" link2="yumi_link_1_r" reason="Never" />
    <disable_collisions link1="yumi_link_1_l" link2="yumi_link_2_l" reason="Adjacent" />
    <disable_collisions link1="yumi_link_1_l" link2="yumi_link_3_l" reason="Never" />
    <disable_collisions link1="yumi_link_1_r" link2="yumi_link_2_r" reason="Adjacent" />
    <disable_collisions link1="yumi_link_1_r" link2="yumi_link_3_r" reason="Never" />
    <disable_collisions link1="yumi_link_2_l" link2="yumi_link_3_l" reason="Adjacent" />
    <disable_collisions link1="yumi_link_2_r" link2="yumi_link_3_r" reason="Adjacent" />
    <disable_collisions link1="yumi_link_3_l" link2="yumi_link_4_l" reason="Adjacent" />
    <disable_collisions link1="yumi_link_3_l" link2="yumi_link_5_l" reason="Never" />
    <disable_collisions link1="yumi_link_3_l" link2="yumi_link_6_l" reason="Never" />
    <disable_collisions link1="yumi_link_3_l" link2="yumi_link_7_l" reason="Never" />
    <disable_collisions link1="yumi_link_3_r" link2="yumi_link_4_r" reason="Adjacent" />
    <disable_collisions link1="yumi_link_3_r" link2="yumi_link_5_r" reason="Never" />
    <disable_collisions link1="yumi_link_3_r" link2="yumi_link_6_r" reason="Never" />
    <disable_collisions link1="yumi_link_3_r" link2="yumi_link_7_r" reason="Never" />
    <disable_collisions link1="yumi_link_4_l" link2="yumi_link_5_l" reason="Adjacent" />
    <disable_collisions link1="yumi_link_4_l" link2="yumi_link_6_l" reason="Never" />
    <disable_collisions link1="yumi_link_4_l" link2="yumi_link_7_l" reason="Never" />
    <disable_collisions link1="yumi_link_4_r" link2="yumi_link_5_r" reason="Adjacent" />
    <disable_collisions link1="yumi_link_4_r" link2="yumi_link_6_r" reason="Never" />
    <disable_collisions link1="yumi_link_4_r" link2="yumi_link_7_r" reason="Never" />
    <disable_collisions link1="yumi_link_5_l" link2="yumi_link_6_l" reason="Adjacent" />
    <disable_collisions link1="yumi_link_5_r" link2="yumi_link_6_r" reason="Adjacent" />
    <disable_collisions link1="yumi_link_6_l" link2="yumi_link_7_l" reason="Adjacent" />
    <disable_collisions link1="yumi_link_6_r" link2="yumi_link_7_r" reason="Adjacent" />

    <!--=======================================================-->
    <!---------- Disable Collisions for Added Sections ---------->
    <!-------------- Programmer: Frederick Wachter -------------->
    <!--------------- First Modified: 2016-05-20 ---------------->
    <!--=======================================================-->
    <disable_collisions link1="yumi_body" link2="table_main" reason="Adjacent"/> <!-- Main Table and YuMi Body -->
    <disable_collisions link1="stand_base" link2="table_main" reason="Adjacent"/> <!-- Main Table and YuMi Stand -->
    <disable_collisions link1="yumi_body" link2="table_two" reason="Never"/> <!-- Second Table and YuMi Body -->
    <disable_collisions link1="stand_base" link2="table_two" reason="Never"/> <!-- Second Table and YuMi Stand -->
    <disable_collisions link1="table_main" link2="table_two" reason="Adjacent"/> <!-- Main Table and Second Table -->
    <disable_collisions link1="yumi_body" link2="stand_base" reason="Adjacent"/> <!-- Stand and YuMi Body -->
    
    <disable_collisions link1="yumi_link_7_l" link2="camera_assembly" reason="Adjacent"/> <!-- Link 7 Left Hand to Camera Assembly -->
    <disable_collisions link1="yumi_link_7_l" link2="camera_holder" reason="Adjacent"/> <!-- Link 7 Left Hand and Camera Holder -->
    <disable_collisions link1="camera_assembly" link2="camera_holder" reason="Adjacent"/> <!-- Camera Assembly and Camera Holder -->
    <disable_collisions link1="camera_assembly" link2="sr300_sensor" reason="Never"/> <!-- Camera Assembly and Creative Camera -->
    <disable_collisions link1="camera_assembly" link2="vi_sensor" reason="Never"/> <!-- Camera Assembly and VI Sensor -->
    <disable_collisions link1="camera_holder" link2="sr300_sensor" reason="Adjacent"/> <!-- Camera Holder and Creative Camera -->
    <disable_collisions link1="camera_holder" link2="vi_sensor" reason="Adjacent"/> <!-- Camera Holder and VI Sensor -->
    <disable_collisions link1="sr300_sensor" link2="vi_sensor" reason="Never"/> <!-- Creative Camera and VI Sensor -->
    <!--==================================-->
    <!---------- End of Additions ---------->
    <!--==================================-->

</robot><|MERGE_RESOLUTION|>--- conflicted
+++ resolved
@@ -9,8 +9,8 @@
     <!--JOINTS: When a joint is specified, the child link of that joint (which will always exist) is automatically included-->
     <!--CHAINS: When a chain is specified, all the links along the chain (including endpoints) are included in the group. Additionally, all the joints that are parents to included links are also included. This means that joints along the chain and the parent joint of the base link are included in the group-->
     <!--SUBGROUPS: Groups can also be formed by referencing to already defined group names-->
-    
-    <!-- 
+
+    <!--
          -----------------------------------------------------------
           Groups for hand added in preperation for future additions
          -----------------------------------------------------------
@@ -249,11 +249,9 @@
 
     <!--VIRTUAL JOINT: Purpose: this element defines a virtual joint between a robot link and an external frame of reference (considered fixed with respect to the robot)-->
     <virtual_joint name="world_joint" type="fixed" parent_frame="world" child_link="yumi_body" />
-    
+
 
     <!--DISABLE COLLISIONS: By default it is assumed that any link of the robot could potentially come into collision with any other link in the robot. This tag disables collision checking between a specified pair of links. -->
-<<<<<<< HEAD
-=======
     <disable_collisions link1="gripper_l_base" link2="gripper_l_finger_l" reason="Adjacent" />
     <disable_collisions link1="gripper_l_base" link2="gripper_l_finger_r" reason="Adjacent" />
     <disable_collisions link1="gripper_l_base" link2="yumi_link_3_l" reason="Never" />
@@ -266,7 +264,6 @@
     <disable_collisions link1="gripper_l_finger_l" link2="yumi_link_5_l" reason="Never" />
     <disable_collisions link1="gripper_l_finger_l" link2="yumi_link_6_l" reason="Never" />
     <disable_collisions link1="gripper_l_finger_l" link2="yumi_link_7_l" reason="Never" />
->>>>>>> ae8571b2
     <disable_collisions link1="gripper_r_base" link2="gripper_r_finger_l" reason="Adjacent" />
     <disable_collisions link1="gripper_r_base" link2="gripper_r_finger_r" reason="Adjacent" />
     <disable_collisions link1="gripper_r_base" link2="yumi_link_3_r" reason="Never" />
@@ -312,21 +309,20 @@
     <!-------------- Programmer: Frederick Wachter -------------->
     <!--------------- First Modified: 2016-05-20 ---------------->
     <!--=======================================================-->
-    <disable_collisions link1="yumi_body" link2="table_main" reason="Adjacent"/> <!-- Main Table and YuMi Body -->
-    <disable_collisions link1="stand_base" link2="table_main" reason="Adjacent"/> <!-- Main Table and YuMi Stand -->
-    <disable_collisions link1="yumi_body" link2="table_two" reason="Never"/> <!-- Second Table and YuMi Body -->
-    <disable_collisions link1="stand_base" link2="table_two" reason="Never"/> <!-- Second Table and YuMi Stand -->
-    <disable_collisions link1="table_main" link2="table_two" reason="Adjacent"/> <!-- Main Table and Second Table -->
-    <disable_collisions link1="yumi_body" link2="stand_base" reason="Adjacent"/> <!-- Stand and YuMi Body -->
-    
-    <disable_collisions link1="yumi_link_7_l" link2="camera_assembly" reason="Adjacent"/> <!-- Link 7 Left Hand to Camera Assembly -->
-    <disable_collisions link1="yumi_link_7_l" link2="camera_holder" reason="Adjacent"/> <!-- Link 7 Left Hand and Camera Holder -->
-    <disable_collisions link1="camera_assembly" link2="camera_holder" reason="Adjacent"/> <!-- Camera Assembly and Camera Holder -->
-    <disable_collisions link1="camera_assembly" link2="sr300_sensor" reason="Never"/> <!-- Camera Assembly and Creative Camera -->
-    <disable_collisions link1="camera_assembly" link2="vi_sensor" reason="Never"/> <!-- Camera Assembly and VI Sensor -->
-    <disable_collisions link1="camera_holder" link2="sr300_sensor" reason="Adjacent"/> <!-- Camera Holder and Creative Camera -->
-    <disable_collisions link1="camera_holder" link2="vi_sensor" reason="Adjacent"/> <!-- Camera Holder and VI Sensor -->
-    <disable_collisions link1="sr300_sensor" link2="vi_sensor" reason="Never"/> <!-- Creative Camera and VI Sensor -->
+    <!-- <disable_collisions link1="yumi_body" link2="table_main" reason="Adjacent"/> <!-- Main Table and YuMi Body -->
+    <!-- <disable_collisions link1="stand_base" link2="table_main" reason="Adjacent"/> <!-- Main Table and YuMi Stand -->
+    <!-- <disable_collisions link1="yumi_body" link2="table_two" reason="Never"/> <!-- Second Table and YuMi Body -->
+    <!-- <disable_collisions link1="stand_base" link2="table_two" reason="Never"/> <!-- Second Table and YuMi Stand -->
+    <!-- <disable_collisions link1="table_main" link2="table_two" reason="Adjacent"/> <!-- Main Table and Second Table -->
+    <!-- <disable_collisions link1="yumi_body" link2="stand_base" reason="Adjacent"/> <!-- Stand and YuMi Body -->
+    <!-- <disable_collisions link1="yumi_link_7_l" link2="camera_assembly" reason="Adjacent"/> <!-- Link 7 Left Hand to Camera Assembly -->
+    <!-- <disable_collisions link1="yumi_link_7_l" link2="camera_holder" reason="Adjacent"/> <!-- Link 7 Left Hand and Camera Holder -->
+    <!-- <disable_collisions link1="camera_assembly" link2="camera_holder" reason="Adjacent"/> <!-- Camera Assembly and Camera Holder -->
+    <!-- <disable_collisions link1="camera_assembly" link2="sr300_sensor" reason="Never"/> <!-- Camera Assembly and Creative Camera -->
+    <!-- <disable_collisions link1="camera_assembly" link2="vi_sensor" reason="Never"/> <!-- Camera Assembly and VI Sensor -->
+    <!-- <disable_collisions link1="camera_holder" link2="sr300_sensor" reason="Adjacent"/> <!-- Camera Holder and Creative Camera -->
+    <!-- <disable_collisions link1="camera_holder" link2="vi_sensor" reason="Adjacent"/> <!-- Camera Holder and VI Sensor -->
+    <!-- <disable_collisions link1="sr300_sensor" link2="vi_sensor" reason="Never"/> <!-- Creative Camera and VI Sensor -->
     <!--==================================-->
     <!---------- End of Additions ---------->
     <!--==================================-->
