<?xml version="1.0"?>
<!-- 
  PROGRAMMER: Frederick Wachter
  DATE CREATED: 2016-05-30
  LAST MODIFIED: 2016-05-30
  PURPOSE: Provide colors for the different objects in the YuMi workspace
  REFERENCE: https://github.com/rtkg/yumi
-->

<robot name="yumi" xmlns:xacro="http://www.ros.org/wiki/xacro">

  <!-- Import Gazebo Elements -->
  <xacro:include filename="$(find yumi_description)/urdf/yumi_servo_gripper.gazebo.xacro"/>

  <!-- Import Transmissions -->
  <xacro:include filename="$(find yumi_description)/urdf/yumi_servo_gripper.transmission.xacro"/>

  <!-- Import Utilities -->
  <xacro:include filename="$(find yumi_description)/urdf/utilities.xacro" />

  <!-- Constants -->
  <xacro:property name="joint_damping" value="0.5" />
  <xacro:property name="max_effort" value="300"/>
 
  <xacro:macro name="yumi_servo_gripper" params="parent name hardware_interface *origin">

    <!--                         -->
    <!--      YuMi Gripper       -->
    <!--                         -->

    <joint name="${parent}_joint" type="fixed">
      <insert_block name="origin"/>
      <parent link="${parent}"/>
      <child link="${name}_base"/>
    </joint>

    <link name="${name}_base">
      <inertial>
        <origin xyz="0 0 0" rpy="0 0 0"/>
        <mass value="0.2"/>
        <inertia ixx="0.0001"  ixy="0"  ixz="0" iyy="0.0001" iyz="0" izz="0.0001" />
      </inertial>
      <visual>
        <origin xyz="0 0 0" rpy="0 0 0"/>
        <geometry>
          <mesh filename="package://yumi_description/meshes/gripper/base.stl"/>
        </geometry>
        <material name="Light_Grey"/>
      </visual>
      <collision>
        <origin xyz="0 0 0" rpy="0 0 0"/>
        <geometry>
          <mesh filename="package://yumi_description/meshes/gripper/coarse/base.stl"/>
        </geometry>
        <material name="Light_Grey"/>
      </collision>
    </link>

    <joint name="${name}_joint_r" type="prismatic">
      <parent link="${name}_base"/>
      <child link="${name}_finger_r"/>
      <origin xyz="0 -0.0065 0.0837" rpy="0 0 0"/>
      <axis xyz="-1 0 0"/>
      <limit lower="0" upper="0.025" effort="${max_effort}" velocity="0.02" />
      <dynamics damping="${joint_damping}"/>
    </joint>

    <link name="${name}_finger_r">
      <inertial>
        <origin xyz="0 0 0" rpy="0 0 0"/>
        <mass value="0.01"/>
        <inertia ixx="0.000001"  ixy="0"  ixz="0" iyy="0.000001" iyz="0" izz="0.000001" />
      </inertial>
      <visual>
        <origin xyz="0 0 0" rpy="0 0 0"/>
        <geometry>
          <mesh filename="package://yumi_description/meshes/gripper/finger.stl"/>
        </geometry>
        <material name="Grey"/>
      </visual>
      <collision>
        <origin xyz="0 0 0" rpy="0 0 0"/>
        <geometry>
          <mesh filename="package://yumi_description/meshes/gripper/coarse/finger.stl"/>
        </geometry>
        <material name="Grey"/>
      </collision>
    </link>

    <joint name="${name}_joint_l" type="prismatic">
      <parent link="${name}_base"/>
      <child link="${name}_finger_l"/>
      <origin xyz="0 0.0065 0.0837" rpy="0 0 ${PI}"/>
      <axis xyz="-1 0 0"/>
      <limit lower="0" upper="0.025" effort="${max_effort}" velocity="0.02" />
      <dynamics damping="${joint_damping}"/>
    </joint>

    <link name="${name}_finger_l">
      <inertial>
        <origin xyz="0 0 0" rpy="0 0 0"/>
        <mass value="0.01"/>
        <inertia ixx="0.000001"  ixy="0"  ixz="0" iyy="0.000001" iyz="0" izz="0.000001" />
      </inertial>
      <visual>
        <origin xyz="0 0 0" rpy="0 0 0"/>
        <geometry>
          <mesh filename="package://yumi_description/meshes/gripper/finger.stl"/>
        </geometry>
        <material name="Grey"/>
      </visual>
      <collision>
        <origin xyz="0 0 0" rpy="0 0 0"/>
        <geometry>
          <mesh filename="package://yumi_description/meshes/gripper/coarse/finger.stl"/>
        </geometry>
        <material name="Grey"/>
      </collision>
    </link>

<<<<<<< HEAD
    <!--                              -->
    <!--   YuMi Gripper Extensions    -->
    <!--                              -->
    <xacro:yumi_servo_gripper_gazebo name="${name}"/>
=======
     <!--Extensions -->
    <xacro:yumi_servo_gripper_gazebo name="${name}" />
>>>>>>> ae8571b2
    <xacro:yumi_servo_gripper_transmission name="${name}" hardware_interface="${hardware_interface}"/>

  </xacro:macro>

</robot><|MERGE_RESOLUTION|>--- conflicted
+++ resolved
@@ -1,5 +1,5 @@
 <?xml version="1.0"?>
-<!-- 
+<!--
   PROGRAMMER: Frederick Wachter
   DATE CREATED: 2016-05-30
   LAST MODIFIED: 2016-05-30
@@ -21,7 +21,7 @@
   <!-- Constants -->
   <xacro:property name="joint_damping" value="0.5" />
   <xacro:property name="max_effort" value="300"/>
- 
+
   <xacro:macro name="yumi_servo_gripper" params="parent name hardware_interface *origin">
 
     <!--                         -->
@@ -118,15 +118,10 @@
       </collision>
     </link>
 
-<<<<<<< HEAD
     <!--                              -->
     <!--   YuMi Gripper Extensions    -->
     <!--                              -->
-    <xacro:yumi_servo_gripper_gazebo name="${name}"/>
-=======
-     <!--Extensions -->
     <xacro:yumi_servo_gripper_gazebo name="${name}" />
->>>>>>> ae8571b2
     <xacro:yumi_servo_gripper_transmission name="${name}" hardware_interface="${hardware_interface}"/>
 
   </xacro:macro>
