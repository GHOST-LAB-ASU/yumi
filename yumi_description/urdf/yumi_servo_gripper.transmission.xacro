--- conflicted
+++ resolved
@@ -2,8 +2,6 @@
 <robot name="yumi_servo_gripper" xmlns:xacro="http://www.ros.org/wiki/xacro">
 
   <xacro:macro name="yumi_servo_gripper_transmission" params="name hardware_interface">
-
-<<<<<<< HEAD
     <transmission name="${name}_tran_1">
       <type>transmission_interface/SimpleTransmission</type>
       <joint name="${name}_joint_1">
@@ -12,21 +10,7 @@
       <actuator name="${name}_motor_1">
         <hardwareInterface>${hardware_interface}</hardwareInterface>
         <mechanicalReduction>1</mechanicalReduction>
-=======
-   <transmission name="${name}_tran">
-      <type>transmission_interface/SimpleTransmission</type>
-      <joint name="${name}_joint">
-	<hardwareInterface>${hardware_interface}</hardwareInterface>
-      </joint>
-      <actuator name="${name}_motor">
-	<hardwareInterface>${hardware_interface}</hardwareInterface>
-	<mechanicalReduction>1</mechanicalReduction>
->>>>>>> ae8571b2
       </actuator>
     </transmission>
-
   </xacro:macro>
-
-</robot>
-
-
+</robot>